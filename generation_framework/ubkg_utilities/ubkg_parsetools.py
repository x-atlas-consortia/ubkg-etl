--- conflicted
+++ resolved
@@ -2,10 +2,7 @@
 # coding: utf-8
 import numpy as np
 import pandas as pd
-<<<<<<< HEAD
 import os
-=======
->>>>>>> 8e9c99ad
 
 # UBKG utilities for parsing
 
@@ -35,11 +32,8 @@
     return df
 
 def codeReplacements(x:pd.Series, ingestSAB: str):
-<<<<<<< HEAD
-=======
 
     # JAS 15 Nov 2022 - Refactor
->>>>>>> 8e9c99ad
 
     # This function converts strings that correspond to either codes or CUIs for concepts to a format
     # recognized by the knowledge graph.
